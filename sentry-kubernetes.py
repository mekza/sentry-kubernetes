from kubernetes import client, config, watch
from kubernetes.client.rest import ApiException
from raven import breadcrumbs
from raven import Client as SentryClient
from raven.transport.threaded_requests import ThreadedRequestsHTTPTransport
from urllib3.exceptions import ProtocolError

import argparse
import logging
import os
import time


SDK_VALUE = {"name": "sentry-kubernetes", "version": "1.0.0"}

# mapping from k8s event types to event levels
LEVEL_MAPPING = {"normal": "info"}

LOG_LEVEL = os.environ.get("LOG_LEVEL", "error")
DSN = os.environ.get("DSN")
ENV = os.environ.get("ENVIRONMENT")
RELEASE = os.environ.get("RELEASE")


def _listify_env(name, default=None):
    value = os.getenv(name) or ""
    result = []

    for item in value.split(","):
        item = item.strip()
        if item:
            result.append(item)

    if not result and default:
        return default

    return result


MANGLE_NAMES = _listify_env("MANGLE_NAMES")
EVENT_LEVELS = _listify_env("EVENT_LEVELS", ["warning", "error"])
REASONS_EXCLUDED = _listify_env("REASON_FILTER")
COMPONENTS_EXCLUDED = _listify_env("COMPONENT_FILTER")
DEPRECATED_EVENT_NAMESPACE = (
    [os.getenv("EVENT_NAMESPACE")] if os.getenv("EVENT_NAMESPACE") else None
)
EVENT_NAMESPACES = _listify_env("EVENT_NAMESPACES", DEPRECATED_EVENT_NAMESPACE)

<<<<<<< HEAD
LOG_LEVEL = os.environ.get('LOG_LEVEL', 'error')
DSN = os.environ.get('DSN')
ENV = os.environ.get('ENVIRONMENT')
RELEASE = os.environ.get('RELEASE')

def _listify_env(name, default=None):
    value = os.getenv(name) or ''
    result = []

    for item in value.split(','):
        item = item.strip()
        if item:
            result.append(item)

    if not result and default:
        return default

    return result

MANGLE_NAMES = _listify_env('MANGLE_NAMES')
EVENT_LEVELS = _listify_env('EVENT_LEVELS', ['warning', 'error'])
REASONS_EXCLUDED = _listify_env('REASON_FILTER')
COMPONENTS_EXCLUDED = _listify_env('COMPONENT_FILTER')
DEPRECATED_EVENT_NAMESPACE = [os.getenv('EVENT_NAMESPACE')] if os.getenv('EVENT_NAMESPACE') else None
EVENT_NAMESPACES = _listify_env('EVENT_NAMESPACES', DEPRECATED_EVENT_NAMESPACE)

=======
>>>>>>> f7250c72

def main():
    parser = argparse.ArgumentParser()
    parser.add_argument("--log-level", default=LOG_LEVEL)
    args = parser.parse_args()

    log_level = args.log_level.upper()
    logging.basicConfig(format="%(asctime)s %(message)s", level=log_level)
    logging.debug("log_level: %s" % log_level)

    try:
        config.load_incluster_config()
    except:
        config.load_kube_config()

    while True:
        try:
            watch_loop()
        except ApiException as e:
            logging.error(
<<<<<<< HEAD
                "Exception when calling CoreV1Api->list_event_for_all_namespaces: %s\n" % e)
=======
                "Exception when calling CoreV1Api->list_event_for_all_namespaces: %s\n"
                % e
            )
>>>>>>> f7250c72
            time.sleep(5)
        except ProtocolError:
            logging.warning("ProtocolError exception. Continuing...")
        except Exception as e:
            logging.exception("Unhandled exception occurred.")


def watch_loop():
    logging.info("Starting Kubernetes watcher")
    v1 = client.CoreV1Api()
    w = watch.Watch()

    logging.info("Initializing Sentry client")
    sentry = SentryClient(
        dsn=DSN,
        install_sys_hook=False,
        install_logging_hook=False,
        include_versions=False,
        capture_locals=False,
        context={},
        environment=ENV,
        release=RELEASE,
        transport=ThreadedRequestsHTTPTransport,
    )

    # try:
    #     resource_version = v1.list_event_for_all_namespaces().items[-1].metadata.resource_version
    # except:
    #     resource_version = 0

    if EVENT_NAMESPACES and len(EVENT_NAMESPACES) == 1:
        stream = w.stream(v1.list_namespaced_event, EVENT_NAMESPACES[0])
    else:
        stream = w.stream(v1.list_event_for_all_namespaces)

    for event in stream:
        logging.debug("event: %s" % event)

        event_type = event["type"].lower()
        event = event["object"]

        meta = {k: v for k, v in event.metadata.to_dict().items() if v is not None}

        creation_timestamp = meta.pop("creation_timestamp", None)

        level = event.type and event.type.lower()
        level = LEVEL_MAPPING.get(level, level)

        component = source_host = reason = namespace = name = short_name = kind = None
        if event.source:
            source = event.source.to_dict()

<<<<<<< HEAD
            if 'component' in source :
                component = source['component']
                if COMPONENTS_EXCLUDED and component in COMPONENTS_EXCLUDED: continue
            if 'host' in source:
                source_host = source['host']

        if event.reason:
            reason = event.reason
            if REASONS_EXCLUDED and reason in REASONS_EXCLUDED: continue
=======
            if "component" in source:
                component = source["component"]
                if COMPONENTS_EXCLUDED and component in COMPONENTS_EXCLUDED:
                    continue
            if "host" in source:
                source_host = source["host"]

        if event.reason:
            reason = event.reason
            if REASONS_EXCLUDED and reason in REASONS_EXCLUDED:
                continue
>>>>>>> f7250c72

        if event.involved_object and event.involved_object.namespace:
            namespace = event.involved_object.namespace
        elif "namespace" in meta:
            namespace = meta["namespace"]

        if namespace and EVENT_NAMESPACES and namespace not in EVENT_NAMESPACES:
            continue

        if namespace and EVENT_NAMESPACES and namespace not in EVENT_NAMESPACES:
            continue

        if event.involved_object and event.involved_object.kind:
            kind = event.involved_object.kind

        if event.involved_object and event.involved_object.name:
            name = event.involved_object.name
            if not MANGLE_NAMES or kind in MANGLE_NAMES:
                bits = name.split("-")
                if len(bits) in (1, 2):
                    short_name = bits[0]
                else:
                    short_name = "-".join(bits[:-2])
            else:
                short_name = name

        message = event.message

        if namespace and short_name:
            obj_name = "(%s/%s)" % (namespace, short_name)
        else:
            obj_name = "(%s)" % (namespace,)

<<<<<<< HEAD
        if level in EVENT_LEVELS or event_type in ('error', ):
=======
        if level in EVENT_LEVELS or event_type in ("error",):
>>>>>>> f7250c72
            if event.involved_object:
                meta["involved_object"] = {
                    k: v
                    for k, v in event.involved_object.to_dict().items()
                    if v is not None
                }

            fingerprint = []
            tags = {}

            if component:
                tags["component"] = component

            if reason:
                tags["reason"] = event.reason
                fingerprint.append(event.reason)

            if namespace:
                tags["namespace"] = namespace
                fingerprint.append(namespace)

            if short_name:
                tags["name"] = short_name
                fingerprint.append(short_name)

            if kind:
                tags["kind"] = kind
                fingerprint.append(kind)

            data = {
                "sdk": SDK_VALUE,
                "server_name": source_host or "n/a",
                "culprit": "%s %s" % (obj_name, reason),
            }

            logging.debug("Sending event to Sentry:\n{}".format(data))

            sentry.captureMessage(
                message,
                # culprit=culprit,
                data=data,
                date=creation_timestamp,
                extra=meta,
                fingerprint=fingerprint,
                level=level,
                tags=tags,
            )

        data = {}
        if name:
            data["name"] = name
        if namespace:
            data["namespace"] = namespace

        breadcrumbs.record(
            data=data,
            level=level,
            message=message,
            timestamp=time.mktime(creation_timestamp.timetuple()),
        )


if __name__ == "__main__":
    main()<|MERGE_RESOLUTION|>--- conflicted
+++ resolved
@@ -46,35 +46,6 @@
 )
 EVENT_NAMESPACES = _listify_env("EVENT_NAMESPACES", DEPRECATED_EVENT_NAMESPACE)
 
-<<<<<<< HEAD
-LOG_LEVEL = os.environ.get('LOG_LEVEL', 'error')
-DSN = os.environ.get('DSN')
-ENV = os.environ.get('ENVIRONMENT')
-RELEASE = os.environ.get('RELEASE')
-
-def _listify_env(name, default=None):
-    value = os.getenv(name) or ''
-    result = []
-
-    for item in value.split(','):
-        item = item.strip()
-        if item:
-            result.append(item)
-
-    if not result and default:
-        return default
-
-    return result
-
-MANGLE_NAMES = _listify_env('MANGLE_NAMES')
-EVENT_LEVELS = _listify_env('EVENT_LEVELS', ['warning', 'error'])
-REASONS_EXCLUDED = _listify_env('REASON_FILTER')
-COMPONENTS_EXCLUDED = _listify_env('COMPONENT_FILTER')
-DEPRECATED_EVENT_NAMESPACE = [os.getenv('EVENT_NAMESPACE')] if os.getenv('EVENT_NAMESPACE') else None
-EVENT_NAMESPACES = _listify_env('EVENT_NAMESPACES', DEPRECATED_EVENT_NAMESPACE)
-
-=======
->>>>>>> f7250c72
 
 def main():
     parser = argparse.ArgumentParser()
@@ -95,13 +66,9 @@
             watch_loop()
         except ApiException as e:
             logging.error(
-<<<<<<< HEAD
-                "Exception when calling CoreV1Api->list_event_for_all_namespaces: %s\n" % e)
-=======
                 "Exception when calling CoreV1Api->list_event_for_all_namespaces: %s\n"
                 % e
             )
->>>>>>> f7250c72
             time.sleep(5)
         except ProtocolError:
             logging.warning("ProtocolError exception. Continuing...")
@@ -154,17 +121,6 @@
         if event.source:
             source = event.source.to_dict()
 
-<<<<<<< HEAD
-            if 'component' in source :
-                component = source['component']
-                if COMPONENTS_EXCLUDED and component in COMPONENTS_EXCLUDED: continue
-            if 'host' in source:
-                source_host = source['host']
-
-        if event.reason:
-            reason = event.reason
-            if REASONS_EXCLUDED and reason in REASONS_EXCLUDED: continue
-=======
             if "component" in source:
                 component = source["component"]
                 if COMPONENTS_EXCLUDED and component in COMPONENTS_EXCLUDED:
@@ -176,15 +132,11 @@
             reason = event.reason
             if REASONS_EXCLUDED and reason in REASONS_EXCLUDED:
                 continue
->>>>>>> f7250c72
 
         if event.involved_object and event.involved_object.namespace:
             namespace = event.involved_object.namespace
         elif "namespace" in meta:
             namespace = meta["namespace"]
-
-        if namespace and EVENT_NAMESPACES and namespace not in EVENT_NAMESPACES:
-            continue
 
         if namespace and EVENT_NAMESPACES and namespace not in EVENT_NAMESPACES:
             continue
@@ -210,11 +162,7 @@
         else:
             obj_name = "(%s)" % (namespace,)
 
-<<<<<<< HEAD
-        if level in EVENT_LEVELS or event_type in ('error', ):
-=======
         if level in EVENT_LEVELS or event_type in ("error",):
->>>>>>> f7250c72
             if event.involved_object:
                 meta["involved_object"] = {
                     k: v
